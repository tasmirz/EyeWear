"""
OCR client for the embedded pipeline.

Workflow
--------
1. Load/generate RSA keys from ./keys.
2. POST /get_challenge with the public key, sign the challenge, obtain JWT.
3. Watch the image queue (POSIX message queue if available, otherwise a simple
   directory) for filenames to process.
4. Upload images to /ocr, receive Gemini refinements, and forward the refined text to the TTS pipeline.
"""

from __future__ import annotations

import argparse
import base64
import logging
import os
import queue
import shutil
import signal
import subprocess
import sys
import time
from unittest import case
import uuid
from dataclasses import dataclass, field
from pathlib import Path
from typing import Any, Dict, Optional, Tuple
from multiprocessing.managers import BaseManager

try:
    import requests
except ImportError as exc:  # pragma: no cover - runtime misconfiguration
    raise RuntimeError("The 'requests' package is required. Install it via `pip install requests`.") from exc

try:
    from cryptography.hazmat.primitives import hashes, serialization
    from cryptography.hazmat.primitives.asymmetric import padding, rsa
except ImportError as exc:  # pragma: no cover - runtime misconfiguration
    raise RuntimeError("The 'cryptography' package is required. Install it via `pip install cryptography`.") from exc


# -----------------------------------------------------------------------------
# Logging & configuration helpers
# -----------------------------------------------------------------------------


def configure_logging(level: str) -> logging.Logger:
    numeric_level = getattr(logging, level.upper(), logging.INFO)
    logging.basicConfig(
        level=numeric_level,
        format="%(asctime)s [%(levelname)s] %(name)s: %(message)s",
    )
    logger = logging.getLogger("ocr_client")
    logger.setLevel(numeric_level)
    return logger


def _html_to_text(html_content: str) -> str:
    try:
        from bs4 import BeautifulSoup  # type: ignore

        soup = BeautifulSoup(html_content, "html.parser")
        return soup.get_text(separator=" ", strip=True)
    except Exception:
        import re

        text = re.sub(r"<[^>]+>", " ", html_content)
        return " ".join(text.split())


def _env_bool(name: str, default: bool) -> bool:
    raw = os.getenv(name)
    if raw is None:
        return default
    return raw.strip().lower() in {"1", "true", "yes", "on"}


class PipelineRequestManager(BaseManager):
    pass


class PipelineResultManager(BaseManager):
    pass


PipelineRequestManager.register("get_queue")
PipelineResultManager.register("out_queue")


@dataclass
class Config:
    server_base_url: str = field(default_factory=lambda: os.getenv("OCR_SERVER_URL", "http://127.0.0.1:8080"))
    keys_dir: Path = field(default_factory=lambda: Path(os.getenv("OCR_KEYS_DIR", Path(__file__).parent / "keys")))
    public_key_name: str = field(default_factory=lambda: os.getenv("OCR_PUBLIC_KEY_NAME", "device_public.pem"))
    private_key_name: str = field(default_factory=lambda: os.getenv("OCR_PRIVATE_KEY_NAME", "device_private.pem"))
    server_key_name: str = field(default_factory=lambda: os.getenv("OCR_SERVER_KEY_NAME", "server_public.pem"))
    queue_name: str = field(default_factory=lambda: os.getenv("OCR_IMAGE_QUEUE", "/ocr_image_queue"))
    queue_dir: Path = field(default_factory=lambda: Path(os.getenv("OCR_QUEUE_DIR", Path(__file__).parent / "queue")))
    image_base_dir: Path = field(default_factory=lambda: Path(os.getenv("OCR_IMAGE_BASE_DIR", Path.cwd())))
    request_timeout: int = field(default_factory=lambda: int(os.getenv("OCR_REQUEST_TIMEOUT", "30")))
    retry_delay: float = field(default_factory=lambda: float(os.getenv("OCR_RETRY_DELAY", "5")))
    tts_enabled: bool = field(default_factory=lambda: _env_bool("OCR_TTS_ENABLED", True))
    tts_script: Path = field(
        default_factory=lambda: Path(os.getenv("TTS_PIPELINE_SCRIPT", Path(__file__).parent / "tts_pipeline.py"))
    )
    log_level: str = field(default_factory=lambda: os.getenv("OCR_CLIENT_LOG_LEVEL", "INFO"))
    pipeline_host: str = field(default_factory=lambda: os.getenv("PIPELINE_HOST", "127.0.0.1"))
    pipeline_port: str = field(default_factory=lambda: os.getenv("PIPELINE_PORT", "50000"))
    pipeline_authkey: str = field(default_factory=lambda: os.getenv("PIPELINE_AUTHKEY", "abcf"))
    pipeline_out_host: str = field(default_factory=lambda: os.getenv("PIPELINE_OUT_HOST", "127.0.0.1"))
    pipeline_out_port: str = field(default_factory=lambda: os.getenv("PIPELINE_OUT_PORT", "50001"))
    pipeline_out_authkey: str = field(default_factory=lambda: os.getenv("PIPELINE_OUT_AUTHKEY", "abcfe"))
    pipeline_base_dir: Path = field(
        default_factory=lambda: Path(
            os.getenv(
                "PIPELINE_WORKDIR",
                Path(__file__).resolve().parents[1] / "bbocr_server",
            )
        )
    )
    pipeline_drop_dir: Path = field(
        default_factory=lambda: Path(
            os.getenv(
                "PIPELINE_DROP_DIR",
                Path(__file__).resolve().parents[1] / "bbocr_server" / "tmp" / "client_drop",
            )
        )
    )
    pipeline_timeout: float = field(default_factory=lambda: float(os.getenv("PIPELINE_TIMEOUT", "120")))

    def __post_init__(self) -> None:
        self.server_base_url = self.server_base_url.rstrip("/")
        self.keys_dir = self.keys_dir.expanduser().resolve()
        self.queue_dir = self.queue_dir.expanduser().resolve()
        self.image_base_dir = self.image_base_dir.expanduser().resolve()
        self.tts_script = self.tts_script.expanduser().resolve()
        self.log_level = self.log_level.upper()
        self.pipeline_base_dir = self.pipeline_base_dir.expanduser().resolve()
        self.pipeline_drop_dir = self.pipeline_drop_dir.expanduser().resolve()
        try:
            self.pipeline_port = int(self.pipeline_port)
        except ValueError:
            self.pipeline_port = 50000
        try:
            self.pipeline_out_port = int(self.pipeline_out_port)
        except ValueError:
            self.pipeline_out_port = 50001

    @property
    def get_challenge_url(self) -> str:
        return f"{self.server_base_url}/get_challenge"

    @property
    def auth_url(self) -> str:
        return f"{self.server_base_url}/auth"

    @property
    def ocr_url(self) -> str:
        return f"{self.server_base_url}/ocr"

    @property
    def private_key_path(self) -> Path:
        return self.keys_dir / self.private_key_name

    @property
    def public_key_path(self) -> Path:
        return self.keys_dir / self.public_key_name

    @property
    def server_key_path(self) -> Path:
        return self.keys_dir / self.server_key_name


# -----------------------------------------------------------------------------
# Key management
# -----------------------------------------------------------------------------


class KeyManager:
    def __init__(self, config: Config, logger: logging.Logger) -> None:
        self.config = config
        self.logger = logger
        self.private_key: rsa.RSAPrivateKey
        self.public_key: rsa.RSAPublicKey
        self.server_public_key: Optional[str] = None
        self._ensure_keys()

    def _ensure_keys(self) -> None:
        self.config.keys_dir.mkdir(parents=True, exist_ok=True)
        if not self.config.private_key_path.exists() or not self.config.public_key_path.exists():
            self.logger.info("Generating device RSA key pair in %s", self.config.keys_dir)
            key = rsa.generate_private_key(public_exponent=65537, key_size=2048)
            self.config.private_key_path.write_bytes(
                key.private_bytes(
                    encoding=serialization.Encoding.PEM,
                    format=serialization.PrivateFormat.PKCS8,
                    encryption_algorithm=serialization.NoEncryption(),
                )
            )
            self.config.public_key_path.write_bytes(
                key.public_key().public_bytes(
                    encoding=serialization.Encoding.PEM,
                    format=serialization.PublicFormat.SubjectPublicKeyInfo,
                )
            )
            try:
                os.chmod(self.config.private_key_path, 0o600)
            except PermissionError:
                self.logger.debug("Skipping chmod on private key (insufficient permissions)")

        self.private_key = serialization.load_pem_private_key(self.config.private_key_path.read_bytes(), password=None)
        self.public_key = serialization.load_pem_public_key(self.config.public_key_path.read_bytes())

        if self.config.server_key_path.exists():
            try:
                self.server_public_key = self.config.server_key_path.read_text()
            except OSError:
                self.server_public_key = None

    def public_key_pem(self) -> str:
        return self.public_key.public_bytes(
            encoding=serialization.Encoding.PEM,
            format=serialization.PublicFormat.SubjectPublicKeyInfo,
        ).decode("utf-8")

    def sign_challenge(self, challenge: str) -> str:
        signature = self.private_key.sign(
            challenge.encode("utf-8"),
            padding.PKCS1v15(),
            hashes.SHA256(),
        )
        return base64.b64encode(signature).decode("ascii")

    def cache_server_public_key(self, pem: str) -> None:
        self.server_public_key = pem
        try:
            self.config.server_key_path.write_text(pem)
        except OSError as exc:
            self.logger.warning("Unable to persist server public key: %s", exc)


# -----------------------------------------------------------------------------
# Queue backends
# -----------------------------------------------------------------------------


class ImageQueue:
    def __init__(self, config: Config, logger: logging.Logger) -> None:
        self.config = config
        self.logger = logger
        self._backend = self._choose_backend()

    def _choose_backend(self):
        try:
            import posix_ipc  # type: ignore

            self.logger.info("Using POSIX message queue backend (%s)", self.config.queue_name)
            return _PosixQueueBackend(self.config.queue_name)
        except (ImportError, OSError):
            self.logger.info("Using filesystem queue backend (%s)", self.config.queue_dir)
            return _DirectoryQueueBackend(self.config.queue_dir)

    def get(self) -> str:
        return self._backend.get()

    def put(self, value: str) -> None:
        self._backend.put(value)

    def close(self) -> None:
        self._backend.close()


class _PosixQueueBackend:
    def __init__(self, name: str) -> None:
        import posix_ipc  # type: ignore

        self._posix = posix_ipc
        try:
            self.queue = posix_ipc.MessageQueue(name)
        except posix_ipc.ExistentialError:
            self.queue = posix_ipc.MessageQueue(
                name,
                flags=posix_ipc.O_CREAT,
                max_messages=64,
                max_message_size=4096,
            )
        self._closed = False

    def get(self) -> str:
        while True:
            try:
                message, _priority = self.queue.receive(timeout=1)
                text = message.decode("utf-8").strip()
                if text:
                    return text
            except self._posix.BusyError:
                continue

    def put(self, value: str) -> None:
        self.queue.send(value.encode("utf-8"))

    def close(self) -> None:
        if not self._closed:
            try:
                self.queue.close()
            except Exception:
                pass
            self._closed = True


class _DirectoryQueueBackend:
    def __init__(self, path: Path) -> None:
        self.path = path
        self.path.mkdir(parents=True, exist_ok=True)

    def get(self) -> str:
        while True:
            for candidate in sorted(self.path.glob("*.msg")):
                try:
                    text = candidate.read_text().strip()
                    candidate.unlink(missing_ok=True)
                except FileNotFoundError:
                    continue
                if text:
                    return text
            time.sleep(0.5)

    def put(self, value: str) -> None:
        filename = f"{time.time_ns()}_{uuid.uuid4().hex}.msg"
        (self.path / filename).write_text(value.strip())

    def close(self) -> None:
        return


# -----------------------------------------------------------------------------
# TTS integration
# -----------------------------------------------------------------------------


class TTSSink:
    def __init__(self, script_path: Path, logger: logging.Logger, enabled: bool) -> None:
        self.script_path = script_path
        self.logger = logger
        self.enabled = enabled
        self._process: Optional[subprocess.Popen[str]] = None
        self.output_dir = Path(os.getenv("TTS_OUTPUT_DIR") or Path.cwd()).expanduser().resolve()
        try:
            self.output_dir.mkdir(parents=True, exist_ok=True)
        except OSError as exc:
            self.logger.warning("Unable to create TTS output directory %s: %s", self.output_dir, exc)

    def speak(self, text: str, output_name: Optional[str] = None) -> None:
        clean = text.strip()
        if not clean:
            return

        if not self.enabled:
            self.logger.info("TTS disabled. Text: %s", clean)
            return

        if not self.script_path.exists():
            self.logger.warning("TTS script %s not found. Text: %s", self.script_path, clean)
            return

        mp3_path: Optional[Path] = None
        wait_dir = self.output_dir
        env = None
        if output_name:
            mp3_path = wait_dir / f"{output_name}.mp3"
            try:
                mp3_path.unlink(missing_ok=True)
            except OSError:
                pass

        if self._process is None or self._process.poll() is not None:
            try:
                env = os.environ.copy()
                if "TTS_OUTPUT_DIR" in env:
                    try:
                        wait_dir = Path(env["TTS_OUTPUT_DIR"]).expanduser().resolve()
                    except Exception:
                        wait_dir = self.output_dir
                else:
                    env["TTS_OUTPUT_DIR"] = str(wait_dir)
                try:
                    wait_dir.mkdir(parents=True, exist_ok=True)
                except OSError as exc:
                    self.logger.warning("Unable to ensure TTS output directory %s: %s", wait_dir, exc)
                if mp3_path is not None:
                    mp3_path = wait_dir / mp3_path.name
                self._process = subprocess.Popen(
                    [sys.executable, str(self.script_path)],
                    stdin=subprocess.PIPE,
                    stdout=subprocess.DEVNULL,
                    stderr=subprocess.DEVNULL,
                    text=True,
                    env=env,
                )
                self.output_dir = wait_dir
            except Exception as exc:
                self.logger.error("Failed to launch TTS pipeline: %s", exc)
                self._process = None
                self.logger.info("TTS fallback output: %s", clean)
                return

        assert self._process.stdin is not None
        try:
            line = clean if output_name is None else f"{output_name}|{clean}"
            self._process.stdin.write(line + "\n")
            self._process.stdin.flush()
        except (BrokenPipeError, ValueError) as exc:
            self.logger.error("Writing to TTS pipeline failed: %s", exc)
            self._process = None
            self.logger.info("TTS fallback output: %s", clean)
            return

        if mp3_path:
            deadline = time.time() + 15.0
            while time.time() < deadline:
                if mp3_path.exists():
                    self.logger.info("TTS MP3 generated: %s", mp3_path)
                    break
                time.sleep(0.1)
            else:
                self.logger.warning("Expected TTS MP3 %s but it was not created.", mp3_path)

    def close(self) -> None:
        if self._process and self._process.poll() is None:
            try:
                if self._process.stdin:
                    self._process.stdin.close()
                self._process.terminate()
            except Exception:
                pass
        self._process = None


# -----------------------------------------------------------------------------
# OCR client implementation
# -----------------------------------------------------------------------------


class OCRClient:
    def __init__(self, config: Config, logger: logging.Logger) -> None:
        self.config = config
        self.logger = logger
        self.keys = KeyManager(config, logger)
        self.queue = ImageQueue(config, logger)
        self.tts = TTSSink(config.tts_script, logger, config.tts_enabled)
        self.session = requests.Session()
        self.token: Optional[str] = None
        self.token_expiry: float = 0.0
        self.key_fingerprint: Optional[str] = None
        self._stopped = False
        self._pipeline_request_manager: Optional[BaseManager] = None
        self._pipeline_result_manager: Optional[BaseManager] = None
        self._pipeline_request_queue = None
        self._pipeline_result_queue = None


    def request_stop(self) -> None:
        self._stopped = True

    def close(self) -> None:
        self.queue.close()
        self.tts.close()
        self.session.close()
        if self._pipeline_request_manager is not None:
            try:
                self._pipeline_request_manager.shutdown()
            except Exception:
                pass
        if self._pipeline_result_manager is not None:
            try:
                self._pipeline_result_manager.shutdown()
            except Exception:
                pass
        self._pipeline_request_manager = None
        self._pipeline_result_manager = None
        self._pipeline_request_queue = None
        self._pipeline_result_queue = None

    # --------------------------- authentication -----------------------------
    def ensure_authenticated(self) -> None:
        now = time.time()
        if self.token and now < (self.token_expiry - 10):
            return

        self.logger.info("Authenticating with OCR server at %s", self.config.server_base_url)
        response = self.session.post(
            self.config.get_challenge_url,
            json={"public_key": self.keys.public_key_pem()},
            timeout=self.config.request_timeout,
        )
        if response.status_code != 200:
            raise RuntimeError(f"Challenge request failed: {response.status_code} {response.text}")
        challenge_payload = response.json()
        challenge = challenge_payload.get("challenge")
        challenge_token = challenge_payload.get("challenge_token")
        if not challenge or not challenge_token:
            raise RuntimeError("Invalid challenge payload from server")

        signature = self.keys.sign_challenge(challenge)
        auth_response = self.session.post(
            self.config.auth_url,
            json={"challenge_token": challenge_token, "signed_challenge": signature},
            timeout=self.config.request_timeout,
        )
        if auth_response.status_code != 200:
            raise RuntimeError(f"Authentication failed: {auth_response.status_code} {auth_response.text}")

        data = auth_response.json()
        self.token = data.get("token")
        expires_in = data.get("expires_in", self.config.request_timeout)
        if not self.token:
            raise RuntimeError("Authentication response missing token")

        self.token_expiry = time.time() + float(expires_in)
        self.key_fingerprint = data.get("key_fingerprint")
        server_public_key = data.get("server_public_key")
        if server_public_key:
            self.keys.cache_server_public_key(server_public_key)

        if self.key_fingerprint:
            self.logger.info(
                "Authentication successful as key %s. Token expires in %.0f seconds.",
                self.key_fingerprint[:12],
                float(expires_in),
            )
        else:
            self.logger.info("Authentication successful. Token expires in %.0f seconds.", float(expires_in))

    # --------------------------- OCR processing -----------------------------
    def run(self) -> None:
        self.logger.info("OCR client started. Waiting for images...")
        while not self._stopped:
            try:
                image_ref = self.queue.get()
            except KeyboardInterrupt:
                break
            except Exception as exc:
                self.logger.error("Queue read failed: %s", exc)
                time.sleep(self.config.retry_delay)
                continue

            if not image_ref:
                continue

            try:
                self.ensure_authenticated()
            except Exception as exc:
                self.logger.error("Authentication error: %s", exc)
                time.sleep(self.config.retry_delay)
                continue

            self._process_image(image_ref)

        self.logger.info("OCR client stopped.")

    def _process_image(self, image_ref: str) -> None:
        image_path = Path(image_ref).expanduser()
        if not image_path.is_absolute():
            image_path = (self.config.image_base_dir / image_path).resolve()

        if not image_path.exists():
            self.logger.error("Image %s not found; skipping.", image_path)
            return

        self.logger.info("Submitting %s for OCR", image_path)

        pipeline_payload = self._process_via_pipeline(image_path)
        if pipeline_payload is not None:
            self._handle_ocr_payload(image_path, pipeline_payload)
            return

        try:
            with image_path.open("rb") as fh:
                files = {"file": (image_path.name, fh, "application/octet-stream")}
                headers = {"Authorization": f"Bearer {self.token}"} if self.token else {}
                data = {"jwt_token": self.token or ""}
                response = self.session.post(
                    self.config.ocr_url,
                    data=data,
                    files=files,
                    timeout=self.config.request_timeout,
                )
        except Exception as exc:
            self.logger.error("Failed to upload %s: %s", image_path, exc)
            return

        if response.status_code == 401:
            self.logger.warning("Access token rejected. Re-authenticating...")
            self.token = None
            try:
                self.ensure_authenticated()
            except Exception as auth_exc:
                self.logger.error("Re-authentication failed: %s", auth_exc)
                return
            self._process_image(str(image_path))
            return

        if response.status_code != 200:
            self.logger.error("OCR request failed (%s): %s", response.status_code, response.text)
            return

        try:
            payload = response.json()
        except ValueError:
            self.logger.error("OCR server returned non-JSON response")
            return

        self._handle_ocr_payload(image_path, payload)

    def _handle_ocr_payload(self, image_path: Path, payload: Dict[str, Any]) -> None:
        if payload.get("status") != "ok":
            self.logger.error("OCR server error: %s", payload)
            return

        text = (payload.get("text") or "").strip()
        refined_text = (payload.get("refined_text") or "").strip()
        markdown = (payload.get("markdown") or "").strip()

        if text:
            self.logger.info("OCR result (%s): %s", image_path.name, text)
        else:
            self.logger.warning("OCR result for %s contained no text.", image_path.name)

        if refined_text:
            self.logger.info("Gemini refined text (%s): %s", image_path.name, refined_text)
            self.tts.speak(refined_text, output_name=image_path.stem)
        else:
            if markdown:
                self.logger.info("Gemini markdown (%s): %s", image_path.name, markdown)
            self.logger.warning("Skipping TTS for %s because Gemini refined text is unavailable.", image_path.name)

    # --------------------------- pipeline queue helpers ---------------------

    def _ensure_pipeline_connections(self) -> None:
        if self._pipeline_request_queue and self._pipeline_result_queue:
            return

        class _RequestManager(BaseManager):
            pass

        class _ResultManager(BaseManager):
            pass

        _RequestManager.register("get_queue")
        _ResultManager.register("out_queue")

        req_manager = PipelineRequestManager(
            address=(self.config.pipeline_host, self.config.pipeline_port),
            authkey=self.config.pipeline_authkey.encode("utf-8"),
        )
        res_manager = PipelineResultManager(
            address=(self.config.pipeline_out_host, self.config.pipeline_out_port),
            authkey=self.config.pipeline_out_authkey.encode("utf-8"),
        )

        req_manager.connect()
        res_manager.connect()

        self._pipeline_request_manager = req_manager
        self._pipeline_result_manager = res_manager
        self._pipeline_request_queue = req_manager.get_queue()
        self._pipeline_result_queue = res_manager.out_queue()

    def _resolve_pipeline_path(self, path_str: str) -> Path:
        path = Path(path_str)
        if not path.is_absolute():
            path = (self.config.pipeline_base_dir / path).resolve()
        return path

    def _process_via_pipeline(self, image_path: Path) -> Optional[Dict[str, Any]]:
        try:
            self._ensure_pipeline_connections()
        except Exception as exc:
            self.logger.debug("Pipeline unavailable: %s", exc)
            return None

        drop_dir = self.config.pipeline_drop_dir
        drop_dir.mkdir(parents=True, exist_ok=True)

        job_key = uuid.uuid4().hex
        staged_path = drop_dir / f"{job_key}_{image_path.name}"
        try:
            shutil.copy2(image_path, staged_path)
        except OSError as exc:
            self.logger.error("Failed to stage %s for pipeline: %s", image_path, exc)
            return None

        try:
            self._pipeline_request_queue.put(str(staged_path))
        except Exception as exc:
            self.logger.error("Failed to enqueue %s: %s", staged_path, exc)
            staged_path.unlink(missing_ok=True)  # type: ignore[arg-type]
            return None

        deadline = time.time() + float(self.config.pipeline_timeout)

        try:
            while True:
                remaining = deadline - time.time()
                if remaining <= 0:
                    raise TimeoutError("Pipeline timed out waiting for result")
                try:
                    result_path = self._pipeline_result_queue.get(timeout=remaining)
                except queue.Empty:
                    raise TimeoutError("Pipeline timed out waiting for result")
                except Exception as exc:
                    self.logger.debug("Pipeline result queue error: %s", exc)
                    self._pipeline_result_queue = None
                    self._pipeline_result_manager = None
                    self._ensure_pipeline_connections()
                    continue

                if isinstance(result_path, bytes):
                    result_path = result_path.decode("utf-8", errors="ignore")

                html_path = self._resolve_pipeline_path(result_path)
                if html_path.stem == staged_path.stem:
                    if not html_path.exists():
                        raise RuntimeError(f"Pipeline output missing: {html_path}")
                    html_content = html_path.read_text(encoding="utf-8")
                    return {
                        "status": "ok",
                        "html": html_content,
                        "text": _html_to_text(html_content),
                        "markdown": None,
                        "refined_text": None,
                    }
                # Not our job, ignore and keep waiting
                continue
        except TimeoutError as exc:
            self.logger.error("Pipeline timeout for %s: %s", image_path, exc)
        except Exception as exc:
            self.logger.error("Pipeline processing failed for %s: %s", image_path, exc)
        finally:
            staged_path.unlink(missing_ok=True)  # type: ignore[arg-type]

        return None


# -----------------------------------------------------------------------------
# CLI helpers
# -----------------------------------------------------------------------------


def parse_args() -> argparse.Namespace:
    parser = argparse.ArgumentParser(description="Embedded OCR client")
    parser.add_argument("--server-url", help="HTTP base URL of the OCR server (default env OCR_SERVER_URL)")
    parser.add_argument("--enqueue", metavar="IMAGE_PATH", help="Enqueue an image path and exit")
    parser.add_argument(
        "--process-image",
        metavar="IMAGE_PATH",
        help="Immediately process a single image (skips queue)",
    )
    parser.add_argument("--log-level", help="Logging level (DEBUG, INFO, WARNING, ERROR)")
    parser.add_argument("--no-tts", action="store_true", help="Disable text-to-speech output")
    return parser.parse_args()


def enqueue_image(config: Config, logger: logging.Logger, image_path: str) -> None:
    queue = ImageQueue(config, logger)
    queue.put(image_path)
    queue.close()
    logger.info("Queued %s for OCR", image_path)

from common import IPC
from multiprocessing.shared_memory import SharedMemory
import struct

shm = SharedMemory(name="ocr_signal", create=True, size=4)

def signal_handler(signum, frame):
    action_code = struct.unpack('i', shm.buf[:4])[0]
    print(f"Action code from shared memory: {action_code}")
    if action_code == 1:
        print("Starting OCR Client")
        # Add code to start OCR Client
    elif action_code == 2:
        print("Stopping OCR Client")
        # Add code to stop OCR Client
    elif action_code == 3:
        print("Add another image")
        # Add code to add another image
    elif action_code == 4:
        print("Play/Pause")
        # Add code to get status of OCR Client
 
def main() -> None:
<<<<<<< HEAD
=======
    args = parse_args()
    config = Config()
    if args.server_url:
        config.server_base_url = args.server_url
    if args.log_level:
        config.log_level = args.log_level.upper()
    if args.no_tts:
        config.tts_enabled = False

    logger = configure_logging(config.log_level)

    if args.enqueue:
        enqueue_image(config, logger, args.enqueue)
        if not args.process_image:
            return

    client = OCRClient(config, logger)
    client.install_signal_handlers()

    if args.process_image:
        try:
            client.ensure_authenticated()
            client._process_image(args.process_image)
        finally:
            client.close()
        return

>>>>>>> ac24a985
    try:
        signal.signal(signal.SIGUSR1, signal_handler)
        ipc = IPC("ocr_client")
        # wait for signals to trigger actions
        print("OCR Client is running and waiting for signals...")
        while True:
            signal.pause()
        # Authenticate
        #config = Config()
        ##config.load_from_env()
        #logger = configure_logging(config.log_level)
        #client = OCRClient(config, logger)
        #client.ensure_authenticated()

    except Exception as e:
        print(f"Error: {e}")
    finally:
        shm.close()
        shm.unlink()
        ipc.cleanup()
    # args = parse_args()
    # config = Config()
    # if args.server_url:
    #     config.server_base_url = args.server_url
    # if args.device_id:
    #     config.device_id = args.device_id
    # if args.log_level:
    #     config.log_level = args.log_level.upper()
    # if args.no_tts:
    #     config.tts_enabled = False

    # logger = configure_logging(config.log_level)

    # if args.enqueue:
    #     enqueue_image(config, logger, args.enqueue)
    #     if not args.process_image:
    #         return

    # client = OCRClient(config, logger)
    # client.install_signal_handlers()

    # if args.process_image:
    #     try:
    #         client.ensure_authenticated()
    #         client._process_image(args.process_image)
    #     finally:
    #         client.close()
    #     return

    # try:
    #     client.run()
    # finally:
    #     client.close()


if __name__ == "__main__":
    main()<|MERGE_RESOLUTION|>--- conflicted
+++ resolved
@@ -455,11 +455,19 @@
         self.token_expiry: float = 0.0
         self.key_fingerprint: Optional[str] = None
         self._stopped = False
-        self._pipeline_request_manager: Optional[BaseManager] = None
-        self._pipeline_result_manager: Optional[BaseManager] = None
-        self._pipeline_request_queue = None
-        self._pipeline_result_queue = None
-
+
+    # --------------------------- lifecycle ---------------------------------
+    def install_signal_handlers(self) -> None:
+        def _stop_handler(signum, _frame):
+            self.logger.info("Received signal %s; shutting down.", signum)
+            self.request_stop()
+
+        for sig in (signal.SIGINT, signal.SIGTERM):
+            try:
+                signal.signal(sig, _stop_handler)
+            except ValueError:
+                # Raised when running in an environment that forbids signal handlers.
+                pass
 
     def request_stop(self) -> None:
         self._stopped = True
@@ -792,8 +800,6 @@
         # Add code to get status of OCR Client
  
 def main() -> None:
-<<<<<<< HEAD
-=======
     args = parse_args()
     config = Config()
     if args.server_url:
@@ -821,7 +827,6 @@
             client.close()
         return
 
->>>>>>> ac24a985
     try:
         signal.signal(signal.SIGUSR1, signal_handler)
         ipc = IPC("ocr_client")
